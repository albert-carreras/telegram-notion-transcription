--- conflicted
+++ resolved
@@ -19,11 +19,7 @@
 CHANNELS = 1
 DEVICE = "cpu"
 AUDIO_FILE = "input.wav"
-<<<<<<< HEAD
-BATCH_SIZE = 4 
-=======
 BATCH_SIZE = 32
->>>>>>> b073ef37
 COMPUTE_TYPE = "int8"
 MAX_NOTION_BLOCK_LENGTH = 2000
 
